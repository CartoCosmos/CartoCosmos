--- conflicted
+++ resolved
@@ -23,11 +23,7 @@
       numDigits: 2,
       targetPlanet: "mars"
     });
-<<<<<<< HEAD
-    
-=======
 
->>>>>>> df46d17c
     projectionControl.addTo(map);
     let scaleControl = new L.Control.Scale({ imperial: false });
     scaleControl.addTo(map);
