import React, {useEffect} from "react";
// Apply and Clear Buttons
import ButtonGroup from "@material-ui/core/ButtonGroup";
import Button from "@material-ui/core/Button";
import DeleteForeverIcon from '@mui/icons-material/DeleteForever';
import FilterAltIcon from '@mui/icons-material/FilterAlt';
// Keyword Filter
import TextField from "@material-ui/core/TextField";
// CSS
import { makeStyles, alpha } from "@material-ui/core/styles";
// Date Range
import AdapterDateFns from '@mui/lab/AdapterDateFns';
import LocalizationProvider from '@mui/lab/LocalizationProvider';
import DatePicker from '@mui/lab/DatePicker';
// Filter By "This" checkboxes
import Checkbox from '@mui/material/Checkbox';
// Sort By Drop Down
import Select from '@mui/material/Select';
import MenuItem from '@mui/material/MenuItem';
import InputLabel from '@mui/material/InputLabel';
import FormControl from '@mui/material/FormControl';
import ArrowDownwardIcon from '@mui/icons-material/ArrowDownward';
import ArrowUpwardIcon from '@mui/icons-material/ArrowUpward';
import Slider from '@mui/material/Slider';
import Pagination from '@mui/material/Pagination';

import { getMaxNumberPages, setCurrentPage, getCurrentPage, getNumberMatched } from "../../js/ApiJsonCollection";


/**
 * Controls css styling for this component using js to css
 */
const useStyles = makeStyles(theme => ({
  root: {
    backgroundColor: "#f8f9fa",
    overflow: "hidden",
    display: "flex",
    alignItems: "flex-start"
  },
  container: {
    padding: "1rem",
    height: "100vh",
    width: 225,
    display: "flex",
<<<<<<< HEAD
    flexDirection: "column",
    justifyContent: "space-between",
    alignItems: "left",
=======
    flexDirection: "column", 
>>>>>>> 16ead9db
    margin: "auto",
    padding: 0
  },
  textbox: {
    backgroundColor: "#e9ecef",
    "&:focus": {
      borderColor: "#1971c2"
    }
  },
  button: {
    width: "auto",
    color: "#fff",
    backgroundColor: "#1971c2",
    "&:hover": {
      backgroundColor: alpha("#1971c2", 0.7)
    }
  },
  buttonRemove: {
    width: "auto",
    color: "#fff",
    backgroundColor: "#64748B",
    "&:hover": {
      backgroundColor: alpha("#64748B", 0.7)
    }
  },
  title: {
    padding: "0.2rem",
    color: "#343a40",
    fontSize: 18,
    fontWeight: 600
  }
}));

/**
 * Component that lets user search and filter
 *
 * @component
 * @example
 * <SearchAndFilterInput />
 *
 */
export default function SearchAndFilterInput(props) {

  // import stylesheet from above
  const classes = useStyles();

  const keywordDetails = React.useRef(null);
  const dateDetails = React.useRef(null);

  // React States
  const [sortVal, setSortVal] = React.useState('');
  const [sortAscCheckVal, setSortAscCheckVal] = React.useState(false);
  const [areaCheckVal, setAreaCheckVal] = React.useState(false);

  const [keywordCheckVal, setKeywordCheckVal] = React.useState(false);
  const [keywordTextVal, setKeywordTextVal] = React.useState('');

  const [dateCheckVal, setDateCheckVal] = React.useState(false);
  const [dateFromVal, setDateFromVal] = React.useState(null);
  const [dateToVal, setDateToVal] = React.useState(null);
  const [maxPages, setMaxPages] = React.useState(0);
  const [maxNumberFootprints, setMaxNumberFootprints] = React.useState(0);
  const [limitVal, setLimitVal] = React.useState(0);

  // Clear all values
  const handleClear = (event) => {
    setSortVal('');
    setSortAscCheckVal(false);
    setAreaCheckVal(false);
    setKeywordCheckVal(false);
    setKeywordTextVal('');
    setDateCheckVal(false);
    setDateFromVal(null);
    setDateToVal(null);
    setLimitVal(10);
    setMaxPages(getMaxNumberPages);
    setMaxNumberFootprints(getNumberMatched);
    //// Uncomment to close details on clear
    // keywordDetails.current.open = false;
    // dateDetails.current.open = false;
  }

  // Sorting
  const handleSortChange = (event) => {
    setSortVal(event.target.value);
  }
  const handleSortAscCheckChange = (event) => {
    setSortAscCheckVal(event.target.checked);
  }

  // Polygon
  const handleAreaCheckChange = (event) => {
    setAreaCheckVal(event.target.checked);
  }

  // Keyword
  const handleKeywordCheckChange = (event) => {
    setKeywordCheckVal(event.target.checked);
    if (event.target.checked === true && keywordDetails.current.open === false) {
      keywordDetails.current.open = true;
    }
  }
  const handleKeywordChange = (event) => {
    setKeywordTextVal(event.target.value)
    setKeywordCheckVal(true);
  }

  // Date
  const handleDateCheckChange = (event) => {
    setDateCheckVal(event.target.checked);
    if (event.target.checked === true && dateDetails.current.open === false) {
      dateDetails.current.open = true;
    }
  }
  const handleDateFromChange = (event) => {
    setDateFromVal(event);
    setDateCheckVal(true);
  }
  const handleDateToChange = (event) => {
    setDateToVal(event);
    setDateCheckVal(true);
  }

  // limit
  const handleLimitChange = (event, value) => {
    setLimitVal(value);
    setTimeout(() => {
      setMaxPages(getMaxNumberPages);
    }, 1000);
  }

  // resets pagination and limit when switching targets
  useEffect(() => {
    setTimeout(() => {
      setMaxNumberFootprints(getNumberMatched);
      setLimitVal(10);
      setMaxPages(getMaxNumberPages);
    }, 1000);
  }, [props.target]);

  // Pagination
  const handlePageChange = (event, value) => {
    setCurrentPage(value);
  };


  /* Control IDs for reference:
  applyButton
  clearButton
  sortBySelect
  sortAscCheckBox
  areaCheckBox
  keywordCheckBox
  keywordTextBox
  dateCheckBox
  dateFromPicker
  dateToPicker
  */


  return (
    <div className={classes.root}>
        <div className={classes.container}>
          <div className="panelSection panelHeader">
            Sort and Filter
          </div>
          <div className="panelSection">
            <ButtonGroup>
              <Button id="applyButton" variant="contained" startIcon={<FilterAltIcon />} className={classes.button}>
                Apply
              </Button>
              <Button id="clearButton" variant="contained" endIcon={<DeleteForeverIcon />} onClick={handleClear} className={classes.buttonRemove}>
                Clear
              </Button>
            </ButtonGroup>
          </div>

          <div className="panelSection">
            <FormControl sx={{minWidth: 170}}>
              <InputLabel id="sortByLabel" size="small">Sort By</InputLabel>
              <Select
                labelId="sortByLabel"
                label="Sort By"
                id="sortBySelect"
                value={sortVal}
                onChange={handleSortChange}
                size="small"
              >
                <MenuItem value="">
                  <em>None</em>
                </MenuItem>
                <MenuItem value={"date"}>Date</MenuItem>
                <MenuItem value={"location"}>Location</MenuItem>
              </Select>
            </FormControl>
            <div className="panelSortAscCheck">
              <Checkbox id="sortAscCheckBox" checked={sortAscCheckVal} onChange={handleSortAscCheckChange}
                icon={<ArrowDownwardIcon/>} checkedIcon={<ArrowUpwardIcon/>}
                sx={{
                  color: "#64748B",
                  '&.Mui-checked': {
                    color: "#64748B",
                  },
                }}
              />
            </div>

          </div>

          <div className="panelSection panelHeader">
            Filter By...
          </div>

          <div className="panelSection">
            <div className="panelSectionHeader">
              <div className="panelSectionTitle">Selected Area</div>
              <div className="panelSectionCheck">
                <Checkbox id="areaCheckBox" checked={areaCheckVal} onChange={handleAreaCheckChange}/>
              </div>
            </div>
          </div>

          <div className="panelSection">
            <details ref={keywordDetails}>
              <summary>
                <div className="panelSectionHeader">
                  <div className="panelSectionTitle">Keyword</div>
                  <div className="panelSectionCheck">
                    <Checkbox checked={keywordCheckVal} onChange={handleKeywordCheckChange} id="keywordCheckBox"/>
                  </div>
                </div>
              </summary>
              <div className="panelItem">
                <TextField
                  className={classes.textbox}
                  value={keywordTextVal}
                  variant="outlined"
                  InputLabelProps={{
                    shrink: true
                  }}
                  id="keywordTextBox"
                  name="fname"
                  type="text"
                  autoComplete="off"
                  size="small"
                  onChange={handleKeywordChange}
                />
              </div>
            </details>
          </div>

          <div className="panelSection">
            <details ref={dateDetails}>
              <summary>
                <div className="panelSectionHeader">
                  <div className="panelSectionTitle">Date Range</div>
                  <div className="panelSectionCheck"><Checkbox id="dateCheckBox" checked={dateCheckVal} onChange={handleDateCheckChange}/></div>
                </div>
              </summary>
              <div className="panelItem">
                <LocalizationProvider dateAdapter={AdapterDateFns}>
                  <DatePicker
                    id="dateFromPicker"
                    label="From"
                    value={dateFromVal}
                    onChange={handleDateFromChange}
                    renderInput={(params) => <TextField id="dateFromID" {...params} />}
                  />
                </LocalizationProvider>
              </div>
              <div className="panelItem">
                <LocalizationProvider dateAdapter={AdapterDateFns}>
                  <DatePicker
                    id="dateToPicker"
                    label="To"
                    value={dateToVal}
                    onChange={handleDateToChange}
                    renderInput={(params) => <TextField id="dateToID"{...params} />}
                  />
                </LocalizationProvider>
              </div>
            </details>
            </div>
            <div className="panelSectionHeader">
              <div className="panelItem">
                <div className="panelSectionTitle">Number of Displayed Footprints</div>
                  <Slider
                    id="valueSlider"
                    size="small"
                    valueLabelDisplay="auto"
                    onChange={handleLimitChange}
                    value={limitVal}
                    max={maxNumberFootprints}
                    defaultValue={10}
                  />
              </div>
            </div>
            <div className="panelSectionHeader">
              <div className="panelItem">
                <div className="panelSectionTitle">Showing {limitVal} of {maxNumberFootprints} Footprints</div>
                  <Pagination
                    id="pagination"
                    count={maxPages}
                    size="small"
                    onChange={handlePageChange}
                  />
              </div>
            </div>
        </div>
    </div>
  );
}<|MERGE_RESOLUTION|>--- conflicted
+++ resolved
@@ -42,13 +42,7 @@
     height: "100vh",
     width: 225,
     display: "flex",
-<<<<<<< HEAD
-    flexDirection: "column",
-    justifyContent: "space-between",
-    alignItems: "left",
-=======
     flexDirection: "column", 
->>>>>>> 16ead9db
     margin: "auto",
     padding: 0
   },
