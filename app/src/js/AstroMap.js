import L from "leaflet";
import "proj4leaflet";
import AstroProj from "./AstroProj";
import LayerCollection from "./LayerCollection";
import { getItemCollection, url } from "./ApiJsonCollection";
import { MY_JSON_MAPS } from "./layers";
import "leaflet-html-legend";
import React from "react";

/**
 * @class AstroMap
 * @aka L.Map.AstroMap
 * @extends L.Map
 *
 * @classdesc
 * The central class that creates an interactive map in the HTML.
 * Works with all target bodies supported by the USGS by loading the body's
 * base layers and overlays in a LayerCollection. Allows users to change
 * the projection of the map.
 *
 * @example
 * // initialize the map on the "map" div with the target Mars
 * L.Map.AstroMap("map", "Mars", {});
 *
 * @param {String} mapDiv - ID of the div for the map.
 *
 * @param {String} target - Name of target to display layers for.
 *
 * @param {Object} options - Options for the map.
 */
export default L.Map.AstroMap = L.Map.extend({
  options: {
    center: [0, 0],
    zoom: 1,
    maxZoom: 8,
    attributionControl: false,
    zoomControl: false
  },

  initialize: function(mapDiv, target, options) {
    this._mapDiv = mapDiv;
    this._target = target;
    this._astroProj = new AstroProj();
    this._radii = {
      a: "",
      c: ""
    };
    this._footprintCollection = {};
    this._footprintControl = null;
    this._geoLayer = null;
    this._name = null;
    this._htmllegend = null;
    this._currentPage = 1;

    // Set by layer collection or baselayerchange event
    this._currentLayer = null;

    // Store layers at map creation so we only need to create layers once.
    let cylLayerInfo = this.parseJSON("cylindrical");
    if (Object.entries(cylLayerInfo["base"]).length == 0) {
      throw "No entry in the JSON for [" +
        this._target +
        "]. Cannot instantiate a map.";
    }

    // Could not work with _
    this.layers = {
      cylindrical: new LayerCollection("cylindrical", cylLayerInfo)
    };

    let northLayerInfo = this.parseJSON("north-polar stereographic");
    if (Object.entries(northLayerInfo["base"]).length == 0) {
      this._hasNorthPolar = false;
    } else {
      this._hasNorthPolar = true;
      this.layers["northPolar"] = new LayerCollection(
        "north-polar stereographic",
        northLayerInfo
      );
    }

    let southLayerInfo = this.parseJSON("south-polar stereographic");
    if (Object.entries(southLayerInfo["base"]).length == 0) {
      this._hasSouthPolar = false;
    } else {
      this._hasSouthPolar = true;
      this.layers["southPolar"] = new LayerCollection(
        "south-polar stereographic",
        southLayerInfo
      );
    }

    this._defaultProj = L.extend({}, L.CRS.EPSG4326, { R: this._radii["a"] });
    this.options["crs"] = this._defaultProj;
    this._currentProj = "EPSG:4326";

    L.setOptions(this, options);
    L.Map.prototype.initialize.call(this, this._mapDiv, this.options);
    this.loadLayerCollection("cylindrical");

    this.loadFootprintLayer(target, "?page=" + this._currentPage);

    // Listen to baselayerchange event so that we can set the current layer being
    // viewed by the map.
    this.on("baselayerchange", function(e) {
      this.setCurrentLayer(e["layer"]);
    });
  },

  /**
   * @function AstroMap.prototype.loadLayerCollection
   * @description Adds the LayerCollection with the requested name.
   *
   * @param {String} name - Name of the projection.
   */
  loadLayerCollection: function(name) {
    this.layers[name].addTo(this);
  },

  /**
   * @function AstroMap.prototype.loadFootprintLayer
   * @description Adds the ApiJsonCollection with the requested name.
   *
   * @param {String} name - Name of the target
   *
   * @param {String} queryString - Filter for deisered footprints ie: ?page=1
   *
   * @param {Boolean} loadFootprintLegend - Boolean value used to bypass adding
   *                                        the FootprintLegend
   */
  loadFootprintLayer: function(name, queryString, loadFootprintLegend = true) {
    getItemCollection(name, queryString).then(result => {
      if (result != undefined) {
<<<<<<< HEAD
        this._name = name;
        this._geoLayer = L.geoJSON().addTo(this);
=======
        this._geoLayer = L.geoJSON()
          .on('click', function(e){
            console.log(e);
        }).addTo(this);
>>>>>>> 0f638979
        this._footprintCollection["Footprints"] = this._geoLayer;
        for (let i = 0; i < result.length; i++) {
          for (let j = 0; j < result[i].features.length; j++) {
            this._geoLayer.addData(result[i].features[j]);
          }
        }

        this._footprintControl = L.control
          .layers(null, this._footprintCollection)
          .addTo(this);

        if (loadFootprintLegend) {
          this.addFootprintLegend(name);
        }
      }
    });
  },

  /**
   * @function AstroMap.prototype.addFootprintLegend
   * @description Adds legend for each footprint layer
   *
   * @param {String} name - Name of the projection
   *
   */
  addFootprintLegend: function(name) {
    var self = this;

    var legend = L.control.htmllegend({
      legends: [
        {
          name: "Footprints",
          layer: this._geoLayer,
          elements: [
            {
              html: `<div class="pagination">
                      <a id=footprint_left>&laquo;</a>
                      <a id=footprint_pageNumber>${self._currentPage}</a>
                      <a id=footprint_right>&raquo;</a>
                    </div>`
            }
          ]
        }
      ]
    });
    this._htmllegend = legend;
    this.addControl(legend);

    $("#footprint_right").click(function() {
      self._currentPage += 1;
      self._footprintControl.remove();
      self._geoLayer.clearLayers();
      self.removeControl(legend);
      let queryString = "?page=" + self._currentPage;
      self.loadFootprintLayer(name, queryString);
    });

    $("#footprint_left").click(function() {
      self._currentPage -= 1;
      if (this._currentPage > 0) {
        self._footprintControl.remove();
        self._geoLayer.clearLayers();
        self.removeControl(legend);
        let queryString = "?page=" + self._currentPage;
        self.loadFootprintLayer(name, queryString);
      }
      // should add some error message here eventually
    });
  },

  /**
   * @function AstroMap.prototype.parseJSON
   * @description Parses the USGS JSON, creates layer objects for a particular target and projection,
   *              and stores them in a JS object.
   * @param {String} [projection - Name of the projection to grab the layer information for.
   * @return {Object} - Dictionary containing the layer information in the format: {base: [], overlays: []}
   */
  parseJSON: function(projection) {
    let layers = {
      base: [],
      overlays: [],
      wfs: []
    };

    let targets = MY_JSON_MAPS["targets"];
    for (let i = 0; i < targets.length; i++) {
      let currentTarget = targets[i];

      if (currentTarget["name"].toLowerCase() == this._target.toLowerCase()) {
        this._radii["a"] = parseFloat(currentTarget["aaxisradius"] * 1000);
        this._radii["c"] = parseFloat(currentTarget["caxisradius"] * 1000);
        let jsonLayers = currentTarget["webmap"];
        for (let j = 0; j < jsonLayers.length; j++) {
          let currentLayer = jsonLayers[j];
          if (
            currentLayer["projection"].toLowerCase() != projection.toLowerCase()
          ) {
            continue;
          }
          if (currentLayer["type"] == "WMS") {
            // Base layer check
            if (currentLayer["transparent"] == "false") {
              layers["base"].push(currentLayer);
            } else {
              // Do not add "Show Feature Names" PNG layer.
              if (currentLayer["displayname"] != "Show Feature Names") {
                layers["overlays"].push(currentLayer);
              }
            }
          } else {
            layers["wfs"].push(currentLayer);
          }
        }
      }
    }
    return layers;
  },

  /**
   * @function AstroMap.prototype.changeProjection
   * @description Changes the projection of the map and resets the center and view.
   *
   * @param {String} name - Name of Projection.
   *
   * @param {List} center - Center of map based off of projection.
   */
  changeProjection: function(name, center) {
    if (this._currentProj == "EPSG:4326") {
      // Reset the view before changing the projection since
      // an exception may be thrown when swapping to a polar
      // projection from cylindrcal and the zoom level is 7+.
      // proj has trouble unprojecting points in cylindrical
      // at such a high zoom level.
      this.setView(center, 1, true);
    }
    this.options.center = center;
    let newCRS = null;
    if (name == "cylindrical") {
      newCRS = this._defaultProj;
      this._currentProj = "EPSG:4326";
      this.setMaxZoom(8);
    } else {
      let proj = this._astroProj.getStringAndCode(name, this._radii);
      newCRS = new L.Proj.CRS(proj["code"], proj["string"], {
        resolutions: [8192, 4096, 2048, 1024, 512, 256, 128]
      });
      this._currentProj = proj["code"];
      this.setMaxZoom(6);
    }
    this.options.crs = newCRS;

    // Reset the view again because the map refreshses after changing
    // the projection and you start to zoom in/out. This makes the map do a
    // weird flashing transition.
    this.setView(center, 1, true);
    this.loadLayerCollection(name);

    // this.fire("projChange", { proj: this._currentProj });
  },

  /**
   * @function AstroMap.prototype.hasNorthPolar
   * @description Checks if the map has a layer collection for northPolar.
   *
   * @return {Boolean} Returns true if there is a northPolar collection.
   */
  hasNorthPolar: function() {
    return this._hasNorthPolar;
  },

  /**
   * @function AstroMap.prototype.hasSouthPolar
   * @description Checks if the map has a layer collection for southPolar.
   *
   * @return {Boolean} Returns true if there is a southPolar collection.
   */
  hasSouthPolar: function() {
    return this._hasSouthPolar;
  },

  /**
   * @function AstroMap.prototype.target
   * @description Returns the name of the target.
   *
   * @return {String} Name of target.
   */
  target: function() {
    return this._target;
  },

  /**
   * @function AstroMap.prototype.projection
   * @description Returns the name of the current projection of the map.
   *
   * @return {String} Proj-code of the projection.
   */
  projection: function() {
    return this._currentProj;
  },

  /**
   * @function AstroMap.prototype.setCurrentLayer
   * @description Sets the value of the current layer of the map.
   *          Set by the LayerCollection in the onAdd method.
   */
  setCurrentLayer: function(layer) {
    this._currentLayer = layer;
  },

  /**
   * @function AstroMap.prototype.currentLayer
   * @description Returns the current layer of the map. Used by the LayerCollection
   *          so that it can remove the layer of the map without having to
   *          remove all layers, including drawn shapes.
   *
   * @return {L.Layer} Current layer of the map.
   */
  currentLayer: function() {
    return this._currentLayer;
  },

  /**
   * @function AstroMap.prototype.radii
   * @description Returns the a and c radii of the target.
   *
   * @return {Dictionary} Radii of target in form {'a': . 'c': }.
   */
  radii: function() {
    return this._radii;
  },

  /**
   * @function AstroMap.prototype.center
   * @description getter method to access the center of the map.
   *
   * @return {LatLng} The center coordinates of the map.
   */
  center: function() {
    return this.options.center;
  }
});<|MERGE_RESOLUTION|>--- conflicted
+++ resolved
@@ -131,15 +131,11 @@
   loadFootprintLayer: function(name, queryString, loadFootprintLegend = true) {
     getItemCollection(name, queryString).then(result => {
       if (result != undefined) {
-<<<<<<< HEAD
         this._name = name;
-        this._geoLayer = L.geoJSON().addTo(this);
-=======
         this._geoLayer = L.geoJSON()
           .on('click', function(e){
             console.log(e);
         }).addTo(this);
->>>>>>> 0f638979
         this._footprintCollection["Footprints"] = this._geoLayer;
         for (let i = 0; i < result.length; i++) {
           for (let j = 0; j < result[i].features.length; j++) {
