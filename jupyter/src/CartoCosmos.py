--- conflicted
+++ resolved
@@ -195,8 +195,6 @@
         fullscreen_control = FullScreenControl(position='bottomleft')
         self.planet_map.add_control(fullscreen_control)
         self.planet_map.on_interaction(self.handle_fullscreen)
-        
-
 
     def display_map(self):
         display(self.gui.get_longitude_range())
@@ -204,17 +202,12 @@
         display(self.gui.get_longitude_direction())
         display(self.gui.get_lat_lon_label())
         display(self.planet_map)
-<<<<<<< HEAD
-        display(self.wkt_text_box)
-        display(self.wkt_button)
-
-        # Display map first, then add features
-        self.add_wfs_features()
-=======
         display(self.gui.get_draw_label())
         display(self.gui.get_wkt_text_box())
         display(self.gui.get_wkt_button())
->>>>>>> 595a27bc
+
+        # Display map first, then add features
+        self.add_wfs_features()
     
     def add_wkt(self, wktString):
         try:
@@ -252,8 +245,7 @@
                 self.planet_map.remove_control(self.label_control)
 
     def handle_WKT_button(self, *args, **kwargs):
-<<<<<<< HEAD
-        self.add_wkt(self.wkt_text_box.value)
+        self.add_wkt(self.gui.get_wkt_text_box().value)
 
     def add_wfs_features(self):
         geoJsonUrl = ("https://astrocloud.wr.usgs.gov/dataset/data/nomenclature/{}/WFS?"
@@ -268,8 +260,36 @@
 
                     # Sort features by diameter
                     jsonp['features'] = sorted(jsonp['features'], key = lambda feature: feature["properties"]["diameter"]) 
-=======
-        self.add_wkt(self.gui.get_wkt_text_box().value)
+                    geo_json = GeoJSON(data=jsonp, name="Show Feature Names")
+                    geo_json.point_style = {
+                        'fillOpacity': 1,
+                        'radius': 3
+                    }
+
+                    geo_json.on_click(self.handle_feature_click)
+                    self.planet_map.add_layer(geo_json)
+                    break_out = True
+
+            except:
+                continue
+
+    def handle_feature_click(self, feature=None, coordinates=None, **kwargs):
+        self.handle_feature_click_counter += 1
+        if self.handle_feature_click_counter == 1:
+            self.handle_feature_click_feature = feature
+
+        elif self.handle_feature_click_counter == 2:
+            popup = Popup(
+                location=coordinates,
+                child=widgets.HTML(self.handle_feature_click_feature['name']),
+                close_button=True,
+                auto_close=True,
+                close_on_escape_key=False
+            )
+            self.planet_map.add_layer(popup)
+            self.handle_feature_click_counter = 0
+            return
+
         
 class planetary_gui:
         def __init__(self):
@@ -345,44 +365,4 @@
 
         def get_longitude_range(self):
             return self.longitude_range
-            
-
-    
-        
-    
-
-
-
-        
-        
->>>>>>> 595a27bc
-
-                    geo_json = GeoJSON(data=jsonp, name="Show Feature Names")
-                    geo_json.point_style = {
-                        'fillOpacity': 1,
-                        'radius': 3
-                    }
-
-                    geo_json.on_click(self.handle_feature_click)
-                    self.planet_map.add_layer(geo_json)
-                    break_out = True
-
-            except:
-                continue
-
-    def handle_feature_click(self, feature=None, coordinates=None, **kwargs):
-        self.handle_feature_click_counter += 1
-        if self.handle_feature_click_counter == 1:
-            self.handle_feature_click_feature = feature
-
-        elif self.handle_feature_click_counter == 2:
-            popup = Popup(
-                location=coordinates,
-                child=widgets.HTML(self.handle_feature_click_feature['name']),
-                close_button=True,
-                auto_close=True,
-                close_on_escape_key=False
-            )
-            self.planet_map.add_layer(popup)
-            self.handle_feature_click_counter = 0
-            return+            